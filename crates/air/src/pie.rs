use serde::{Deserialize, Serialize};

use crate::components::{
<<<<<<< HEAD
    add::table::AddTable, lessthan::table::LessThanTable, mul::table::MulTable,
=======
    add::table::AddTable, max_reduce::table::MaxReduceTable, mul::table::MulTable,
>>>>>>> d86d81c5
    recip::table::RecipTable, sum_reduce::table::SumReduceTable, ClaimType, TraceError, TraceEval,
};

/// Represents an operator's trace table along with its claim before conversion
/// to a serialized trace format. Used to defer trace evaluation until proving.
#[derive(Debug, Clone, serde::Serialize, serde::Deserialize)]
pub enum TableTrace {
    /// Addition operator trace table.
    Add { table: AddTable },
    /// Multiplication operator trace table.
    Mul { table: MulTable },
<<<<<<< HEAD
    /// LessThan operator trace table.
    LessThan { table: LessThanTable },
=======
>>>>>>> d86d81c5
    /// Sum Reduce operator trace table.
    SumReduce { table: SumReduceTable },
    /// Recip operator trace table.
    Recip { table: RecipTable },
    /// Max Reduce operator trace table.
    MaxReduce { table: MaxReduceTable },
}

impl TableTrace {
    /// Creates a new [`TableTrace`] from an [`AddTable`]
    /// for use in the proof generation.
    pub fn from_add(table: AddTable) -> Self {
        Self::Add { table }
    }

    /// Creates a new [`TableTrace`] from a [`MulTable`]
    /// for use in the proof generation.
    pub fn from_mul(table: MulTable) -> Self {
        Self::Mul { table }
    }

    /// Creates a new [`TableTrace`] from a [`LessThanTable`]
    /// for use in the proof generation.
    pub fn from_lessthan(table: LessThanTable) -> Self {
        Self::LessThan { table }
    }

    /// Creates a new [`TableTrace`] from a [`RecipTable`]
    /// for use in the proof generation.
    pub fn from_recip(table: RecipTable) -> Self {
        Self::Recip { table }
    }

    /// Creates a new [`TableTrace`] from a [`SumReduceTable`]
    /// for use in the proof generation.
    pub fn from_sum_reduce(table: SumReduceTable) -> Self {
        Self::SumReduce { table }
<<<<<<< HEAD
=======
    }

    /// Creates a new [`TableTrace`] from a [`MaxReduceTable`]
    /// for use in the proof generation.
    pub fn from_max_reduce(table: MaxReduceTable) -> Self {
        Self::MaxReduce { table }
>>>>>>> d86d81c5
    }

    pub fn to_trace(&self) -> Result<(TraceEval, ClaimType), TraceError> {
        match self {
            TableTrace::Add { table } => {
                let (trace, claim) = table.trace_evaluation()?;
                Ok((trace, ClaimType::Add(claim)))
            }

            TableTrace::Mul { table } => {
                let (trace, claim) = table.trace_evaluation()?;
                Ok((trace, ClaimType::Mul(claim)))
            }
<<<<<<< HEAD

            TableTrace::LessThan { table } => {
                let (trace, claim) = table.trace_evaluation()?;
                Ok((trace, ClaimType::LessThan(claim)))
            }
=======
>>>>>>> d86d81c5

            TableTrace::SumReduce { table } => {
                let (trace, claim) = table.trace_evaluation()?;
                Ok((trace, ClaimType::SumReduce(claim)))
            }

            TableTrace::Recip { table } => {
                let (trace, claim) = table.trace_evaluation()?;
                Ok((trace, ClaimType::Recip(claim)))
            }

            TableTrace::MaxReduce { table } => {
                let (trace, claim) = table.trace_evaluation()?;
                Ok((trace, ClaimType::MaxReduce(claim)))
            }
        }
    }
}

/// Container for traces and execution resources of a computational graph.
#[derive(Serialize, Deserialize, Debug)]
pub struct LuminairPie {
    pub table_traces: Vec<TableTrace>,
    pub execution_resources: ExecutionResources,
}

/// Represents a single trace with its evaluation, claim, and node information.
#[derive(Clone, Serialize, Deserialize, Debug)]
pub struct Trace {
    pub claim: ClaimType,
}

impl Trace {
    pub fn new(claim: ClaimType) -> Self {
        Self { claim }
    }
}

/// Holds resource usage data for the execution.
#[derive(Serialize, Deserialize, Debug)]
pub struct ExecutionResources {
    pub op_counter: OpCounter,
    pub max_log_size: u32,
}

/// Counts occurrences of specific operations.
#[derive(Serialize, Deserialize, Debug, Default)]
pub struct OpCounter {
    pub add: Option<usize>,
    pub mul: Option<usize>,
    pub lessthan: Option<usize>,
    pub sum_reduce: Option<usize>,
    pub recip: Option<usize>,
    pub max_reduce: Option<usize>,
}

/// Indicates if a node input is an initializer (i.e., from initial input).
#[derive(Debug, Clone, Serialize, Deserialize, PartialEq, Eq)]
pub struct InputInfo {
    pub is_initializer: bool,
    pub id: u32,
}

/// Indicates if a node output is a final graph output or intermediate.
#[derive(Debug, Clone, Serialize, Default, Deserialize, PartialEq, Eq)]
pub struct OutputInfo {
    pub is_final_output: bool,
}

/// Contains input, output, and consumer information for a node.
#[derive(Debug, Clone, Serialize, Default, Deserialize, PartialEq, Eq)]
pub struct NodeInfo {
    pub inputs: Vec<InputInfo>,
    pub output: OutputInfo,
    pub num_consumers: u32,
    pub id: u32,
}<|MERGE_RESOLUTION|>--- conflicted
+++ resolved
@@ -1,11 +1,8 @@
 use serde::{Deserialize, Serialize};
 
 use crate::components::{
-<<<<<<< HEAD
     add::table::AddTable, lessthan::table::LessThanTable, mul::table::MulTable,
-=======
     add::table::AddTable, max_reduce::table::MaxReduceTable, mul::table::MulTable,
->>>>>>> d86d81c5
     recip::table::RecipTable, sum_reduce::table::SumReduceTable, ClaimType, TraceError, TraceEval,
 };
 
@@ -17,11 +14,8 @@
     Add { table: AddTable },
     /// Multiplication operator trace table.
     Mul { table: MulTable },
-<<<<<<< HEAD
     /// LessThan operator trace table.
     LessThan { table: LessThanTable },
-=======
->>>>>>> d86d81c5
     /// Sum Reduce operator trace table.
     SumReduce { table: SumReduceTable },
     /// Recip operator trace table.
@@ -59,15 +53,12 @@
     /// for use in the proof generation.
     pub fn from_sum_reduce(table: SumReduceTable) -> Self {
         Self::SumReduce { table }
-<<<<<<< HEAD
-=======
     }
 
     /// Creates a new [`TableTrace`] from a [`MaxReduceTable`]
     /// for use in the proof generation.
     pub fn from_max_reduce(table: MaxReduceTable) -> Self {
         Self::MaxReduce { table }
->>>>>>> d86d81c5
     }
 
     pub fn to_trace(&self) -> Result<(TraceEval, ClaimType), TraceError> {
@@ -81,14 +72,11 @@
                 let (trace, claim) = table.trace_evaluation()?;
                 Ok((trace, ClaimType::Mul(claim)))
             }
-<<<<<<< HEAD
 
             TableTrace::LessThan { table } => {
                 let (trace, claim) = table.trace_evaluation()?;
                 Ok((trace, ClaimType::LessThan(claim)))
             }
-=======
->>>>>>> d86d81c5
 
             TableTrace::SumReduce { table } => {
                 let (trace, claim) = table.trace_evaluation()?;
