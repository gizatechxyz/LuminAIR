use serde::{Deserialize, Serialize};

use crate::components::{add::table::AddTable, mul::table::MulTable, sum_reduce::table::SumReduceTable, recip::table::RecipTable, ClaimType, TraceEval, TraceError};

/// Represents an operator's trace table along with its claim before conversion
/// to a serialized trace format. Used to defer trace evaluation until proving.
#[derive(Debug, Clone, serde::Serialize, serde::Deserialize)]
pub enum TableTrace {
    /// Addition operator trace table.
    Add { table: AddTable },
    /// Multiplication operator trace table.
    Mul {
        table: MulTable,
    },
    /// Sum Reduce operator trace table.
    SumReduce {
        table: SumReduceTable,
    },
    /// Recip operator trace table.
    Recip { table: RecipTable },
}

impl TableTrace {
    /// Creates a new [`TableTrace`] from an [`AddTable`]
    /// for use in the proof generation.
    pub fn from_add(table: AddTable) -> Self {
        Self::Add { table }
    }

    /// Creates a new [`TableTrace`] from a [`MulTable`]
    /// for use in the proof generation.
    pub fn from_mul(table: MulTable) -> Self {
        Self::Mul { table }
    }

    /// Creates a new [`TableTrace`] from a [`RecipTable`]
    /// for use in the proof generation.
    pub fn from_recip(table: RecipTable) -> Self {
        Self::Recip { table }
    }

    /// Creates a new [`TableTrace`] from a [`SumReduceTable`]
    /// for use in the proof generation.
    pub fn from_sum_reduce(table: SumReduceTable) -> Self {
        Self::SumReduce {
            table,
        }
    }

    pub fn to_trace(&self) -> Result<(TraceEval, ClaimType), TraceError> {
        match self {
            TableTrace::Add { table } => {
                let (trace, claim) = table.trace_evaluation()?;
                Ok((trace, ClaimType::Add(claim)))
            }

            TableTrace::Mul { table } => {
                let (trace, claim) = table.trace_evaluation()?;
                Ok((trace, ClaimType::Mul(claim)))
            },

            TableTrace::SumReduce { table } => {
                let (trace, claim) = table.trace_evaluation()?;
                Ok((trace, ClaimType::SumReduce(claim)))
            },

            TableTrace::Recip { table } => {
                let (trace, claim) = table.trace_evaluation()?;
                Ok((trace, ClaimType::Recip(claim)))
            }
        }
    }
}

/// Container for traces and execution resources of a computational graph.
#[derive(Serialize, Deserialize, Debug)]
pub struct LuminairPie {
    pub table_traces: Vec<TableTrace>,
    pub execution_resources: ExecutionResources,
}

/// Represents a single trace with its evaluation, claim, and node information.
#[derive(Clone, Serialize, Deserialize, Debug)]
pub struct Trace {
    pub claim: ClaimType,
}

impl Trace {
    pub fn new(claim: ClaimType) -> Self {
        Self { claim }
    }
}

/// Holds resource usage data for the execution.
#[derive(Serialize, Deserialize, Debug)]
pub struct ExecutionResources {
    pub op_counter: OpCounter,
    pub max_log_size: u32,
}

/// Counts occurrences of specific operations.
#[derive(Serialize, Deserialize, Debug, Default)]
pub struct OpCounter {
    pub add: Option<usize>,
    pub mul: Option<usize>,
<<<<<<< HEAD
    pub lessthan: Option<usize>,
=======
    pub sum_reduce: Option<usize>,
    pub recip: Option<usize>,
>>>>>>> b625dd88
}

/// Indicates if a node input is an initializer (i.e., from initial input).
#[derive(Debug, Clone, Serialize, Deserialize, PartialEq, Eq)]
pub struct InputInfo {
    pub is_initializer: bool,
    pub id: u32,
}

/// Indicates if a node output is a final graph output or intermediate.
#[derive(Debug, Clone, Serialize, Default, Deserialize, PartialEq, Eq)]
pub struct OutputInfo {
    pub is_final_output: bool,
}

/// Contains input, output, and consumer information for a node.
#[derive(Debug, Clone, Serialize, Default, Deserialize, PartialEq, Eq)]
pub struct NodeInfo {
    pub inputs: Vec<InputInfo>,
    pub output: OutputInfo,
    pub num_consumers: u32,
    pub id: u32,
}<|MERGE_RESOLUTION|>--- conflicted
+++ resolved
@@ -103,12 +103,9 @@
 pub struct OpCounter {
     pub add: Option<usize>,
     pub mul: Option<usize>,
-<<<<<<< HEAD
     pub lessthan: Option<usize>,
-=======
     pub sum_reduce: Option<usize>,
     pub recip: Option<usize>,
->>>>>>> b625dd88
 }
 
 /// Indicates if a node input is an initializer (i.e., from initial input).
