use serde::{Deserialize, Serialize};

use crate::{
    components::{
<<<<<<< HEAD
        add::table::AddTraceTable, lookups::sin::table::SinLookupTraceTable,
        max_reduce::table::MaxReduceTraceTable, mul::table::MulTraceTable,
        recip::table::RecipTraceTable, sin::table::SinTraceTable, sqrt::table::SqrtTraceTable,
        sum_reduce::table::SumReduceTraceTable, rem::table::RemTraceTable,
=======
        add::table::AddTraceTable,
        exp2::table::Exp2TraceTable,
        less_than::table::LessThanTraceTable,
        lookups::{
            exp2::table::Exp2LookupTraceTable, range_check::table::RangeCheckLookupTraceTable,
            sin::table::SinLookupTraceTable,
        },
        max_reduce::table::MaxReduceTraceTable,
        mul::table::MulTraceTable,
        recip::table::RecipTraceTable,
        sin::table::SinTraceTable,
        sqrt::table::SqrtTraceTable,
        sum_reduce::table::SumReduceTraceTable,
>>>>>>> c49615a9
    },
    utils::AtomicMultiplicityColumn,
};

/// Enum wrapping the trace table generated for a specific AIR component.
///
/// This allows collecting raw trace data from different operations (Add, Mul, Sin, etc.)
/// produced during the graph execution (`gen_trace` phase) into a heterogeneous list (`Vec<TraceTable>`)
/// before being processed by the prover.
#[derive(Debug, Clone, serde::Serialize, serde::Deserialize)]
pub enum TraceTable {
    /// Trace table for Add operations.
    Add { table: AddTraceTable },
    /// Trace table for Mul operations.
    Mul { table: MulTraceTable },
    /// Trace table for Recip operations.
    Recip { table: RecipTraceTable },
    /// Trace table for Sin operations.
    Sin { table: SinTraceTable },
    /// Trace table for Sin lookup operations.
    SinLookup { table: SinLookupTraceTable },
    /// Trace table for SumReduce operations.
    SumReduce { table: SumReduceTraceTable },
    /// Trace table for MaxReduce operations.
    MaxReduce { table: MaxReduceTraceTable },
    /// Trace table for Sqrt operations.
    Sqrt { table: SqrtTraceTable },
<<<<<<< HEAD
    /// Trace table for Rem operations.
    Rem { table: RemTraceTable },
=======
    /// Trace table for Exp2 operations.
    Exp2 { table: Exp2TraceTable },
    /// Trace table for Exp2 lookup operations.
    Exp2Lookup { table: Exp2LookupTraceTable },
    /// Trace table for LessThan operations.
    LessThan { table: LessThanTraceTable },
    /// Trace table for RangeCheck lookup operations.
    RangeCheckLookup { table: RangeCheckLookupTraceTable },
>>>>>>> c49615a9
}

impl TraceTable {
    /// Creates a `TraceTable::Add` variant.
    pub fn from_add(table: AddTraceTable) -> Self {
        Self::Add { table }
    }
    /// Creates a `TraceTable::Mul` variant.
    pub fn from_mul(table: MulTraceTable) -> Self {
        Self::Mul { table }
    }
    /// Creates a `TraceTable::Recip` variant.
    pub fn from_recip(table: RecipTraceTable) -> Self {
        Self::Recip { table }
    }
    /// Creates a `TraceTable::Sin` variant.
    pub fn from_sin(table: SinTraceTable) -> Self {
        Self::Sin { table }
    }
    /// Creates a `TraceTable::SinLookup` variant.
    pub fn from_sin_lookup(table: SinLookupTraceTable) -> Self {
        Self::SinLookup { table }
    }
    /// Creates a `TraceTable::SumReduce` variant.
    pub fn from_sum_reduce(table: SumReduceTraceTable) -> Self {
        Self::SumReduce { table }
    }
    /// Creates a `TraceTable::MaxReduce` variant.
    pub fn from_max_reduce(table: MaxReduceTraceTable) -> Self {
        Self::MaxReduce { table }
    }
    /// Creates a `TraceTable::Sqrt` variant.
    pub fn from_sqrt(table: SqrtTraceTable) -> Self {
        Self::Sqrt { table }
    }
<<<<<<< HEAD
    /// Creates a `TraceTable::Sqrt` variant.
    pub fn from_rem(table: RemTraceTable) -> Self {
        Self::Rem { table }
=======
    /// Creates a `TraceTable::Exp2` variant.
    pub fn from_exp2(table: Exp2TraceTable) -> Self {
        Self::Exp2 { table }
    }
    /// Creates a `TraceTable::Exp2Lookup` variant.
    pub fn from_exp2_lookup(table: Exp2LookupTraceTable) -> Self {
        Self::Exp2Lookup { table }
    }
    /// Creates a `TraceTable::LessThan` variant.
    pub fn from_less_than(table: LessThanTraceTable) -> Self {
        Self::LessThan { table }
    }
    /// Creates a `TraceTable::RangeCheckLookup` variant.
    pub fn from_range_check_lookup(table: RangeCheckLookupTraceTable) -> Self {
        Self::RangeCheckLookup { table }
>>>>>>> c49615a9
    }
}

/// Primary container for the PIE generated during trace execution.
///
/// This structure holds all the computed trace data (`trace_tables`) and essential metadata
/// (`execution_resources`) required by the STWO prover to generate a STARK proof.
/// It is the output of the `LuminairGraph::gen_trace` method.
#[derive(Serialize, Deserialize, Debug)]
pub struct LuminairPie {
    /// A collection of trace tables, one entry for each AIR component instance used.
    pub trace_tables: Vec<TraceTable>,
    /// Metadata about the execution, such as trace dimensions and operation counts.
    pub metadata: Metadata,
}

/// Metadata of the computational graph being proved.
#[derive(Serialize, Deserialize, Debug)]
pub struct Metadata {
    /// Metadata about the execution, such as trace dimensions and operation counts.
    pub execution_resources: ExecutionResources,
}

/// Struct for all LUT multiplicities
#[derive(Serialize, Deserialize, Debug)]
pub struct LUTMultiplicities {
    pub sin: AtomicMultiplicityColumn,
    pub exp2: AtomicMultiplicityColumn,
    pub range_check: AtomicMultiplicityColumn,
}

/// Holds resource usage metadata gathered during graph execution.
///
/// This includes the maximum trace log-size required across all components
/// and counts of different operation types.
#[derive(Serialize, Deserialize, Debug)]
pub struct ExecutionResources {
    /// Counts of each AIR component operation executed.
    pub op_counter: OpCounter,
    /// The maximum log2 size needed for any trace segment (determines STARK domain size).
    pub max_log_size: u32,
}

/// Counts the occurrences of each specific AIR operation type during graph execution.
#[derive(Serialize, Deserialize, Debug, Default)]
pub struct OpCounter {
    /// Number of Add operations.
    pub add: usize,
    /// Number of Mul operations.
    pub mul: usize,
    /// Number of Recip operations.
    pub recip: usize,
    /// Number of Sin operations.
    pub sin: usize,
    /// Number of SumReduce operations.
    pub sum_reduce: usize,
    /// Number of MaxReduce operations.
    pub max_reduce: usize,
    /// Number of Sqrt operations.
    pub sqrt: usize,
<<<<<<< HEAD
    /// Number of Rem operations.
    pub rem: usize,
=======
    /// Number of Exp2 operations.
    pub exp2: usize,
    /// Number of LessThan operations.
    pub less_than: usize,
>>>>>>> c49615a9
}

/// Metadata about a specific input to a graph node.
/// Indicates if a node input is an initializer (i.e., from initial input).
#[derive(Debug, Clone, Serialize, Deserialize, PartialEq, Eq)]
pub struct InputInfo {
    /// True if the input originates from a graph input or a constant (not an intermediate value).
    pub is_initializer: bool,
    /// The unique ID of the node providing this input.
    pub id: u32,
}

/// Metadata about the output of a graph node.
/// Indicates if a node output is a final graph output or intermediate.
#[derive(Debug, Clone, Serialize, Default, Deserialize, PartialEq, Eq)]
pub struct OutputInfo {
    /// True if this node's output is marked as a final output of the computation graph.
    pub is_final_output: bool,
}

/// Comprehensive metadata about a node in the computation graph during trace generation.
///
/// Passed to `LuminairOperator::process_trace` to provide context for building trace rows,
/// particularly for calculating multiplicities in interaction arguments.
#[derive(Debug, Clone, Serialize, Default, Deserialize, PartialEq, Eq)]
pub struct NodeInfo {
    /// Information about each input connection to the node.
    pub inputs: Vec<InputInfo>,
    /// Information about the node's output.
    pub output: OutputInfo,
    /// The number of nodes that consume the output of this node.
    pub num_consumers: u32,
    /// The unique ID of this node.
    pub id: u32,
}<|MERGE_RESOLUTION|>--- conflicted
+++ resolved
@@ -2,12 +2,6 @@
 
 use crate::{
     components::{
-<<<<<<< HEAD
-        add::table::AddTraceTable, lookups::sin::table::SinLookupTraceTable,
-        max_reduce::table::MaxReduceTraceTable, mul::table::MulTraceTable,
-        recip::table::RecipTraceTable, sin::table::SinTraceTable, sqrt::table::SqrtTraceTable,
-        sum_reduce::table::SumReduceTraceTable, rem::table::RemTraceTable,
-=======
         add::table::AddTraceTable,
         exp2::table::Exp2TraceTable,
         less_than::table::LessThanTraceTable,
@@ -18,10 +12,10 @@
         max_reduce::table::MaxReduceTraceTable,
         mul::table::MulTraceTable,
         recip::table::RecipTraceTable,
+        rem::table::RemTraceTableRow,
         sin::table::SinTraceTable,
         sqrt::table::SqrtTraceTable,
         sum_reduce::table::SumReduceTraceTable,
->>>>>>> c49615a9
     },
     utils::AtomicMultiplicityColumn,
 };
@@ -49,10 +43,8 @@
     MaxReduce { table: MaxReduceTraceTable },
     /// Trace table for Sqrt operations.
     Sqrt { table: SqrtTraceTable },
-<<<<<<< HEAD
     /// Trace table for Rem operations.
     Rem { table: RemTraceTable },
-=======
     /// Trace table for Exp2 operations.
     Exp2 { table: Exp2TraceTable },
     /// Trace table for Exp2 lookup operations.
@@ -61,7 +53,6 @@
     LessThan { table: LessThanTraceTable },
     /// Trace table for RangeCheck lookup operations.
     RangeCheckLookup { table: RangeCheckLookupTraceTable },
->>>>>>> c49615a9
 }
 
 impl TraceTable {
@@ -97,11 +88,10 @@
     pub fn from_sqrt(table: SqrtTraceTable) -> Self {
         Self::Sqrt { table }
     }
-<<<<<<< HEAD
     /// Creates a `TraceTable::Sqrt` variant.
     pub fn from_rem(table: RemTraceTable) -> Self {
         Self::Rem { table }
-=======
+    }
     /// Creates a `TraceTable::Exp2` variant.
     pub fn from_exp2(table: Exp2TraceTable) -> Self {
         Self::Exp2 { table }
@@ -117,7 +107,6 @@
     /// Creates a `TraceTable::RangeCheckLookup` variant.
     pub fn from_range_check_lookup(table: RangeCheckLookupTraceTable) -> Self {
         Self::RangeCheckLookup { table }
->>>>>>> c49615a9
     }
 }
 
@@ -178,15 +167,12 @@
     pub max_reduce: usize,
     /// Number of Sqrt operations.
     pub sqrt: usize,
-<<<<<<< HEAD
     /// Number of Rem operations.
     pub rem: usize,
-=======
     /// Number of Exp2 operations.
     pub exp2: usize,
     /// Number of LessThan operations.
     pub less_than: usize,
->>>>>>> c49615a9
 }
 
 /// Metadata about a specific input to a graph node.
