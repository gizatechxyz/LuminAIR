use std::collections::HashMap;

use add::{
    component::{AddComponent, AddEval},
    table::AddColumn,
};
<<<<<<< HEAD
use lessthan::{
    component::{LessThanComponent, LessThanEval},
    table::LessThanColumn,
=======
use lookups::{
    sin::{
        component::{SinLookupComponent, SinLookupEval},
        table::SinLookupColumn,
    },
    LookupElements, Lookups,
>>>>>>> 4f912f0a
};
use max_reduce::{
    component::{MaxReduceComponent, MaxReduceEval},
    table::MaxReduceColumn,
};
use mul::{
    component::{MulComponent, MulEval},
    table::MulColumn,
};
use recip::{
    component::{RecipComponent, RecipEval},
    table::RecipColumn,
};
use serde::{Deserialize, Serialize};
use sin::{
    component::{SinComponent, SinEval},
    table::SinColumn,
};
use stwo_prover::{
    constraint_framework::TraceLocationAllocator,
    core::{
        air::{Component, ComponentProver},
        backend::simd::SimdBackend,
        channel::Channel,
        fields::{m31::BaseField, qm31::SecureField, secure_column::SECURE_EXTENSION_DEGREE},
        pcs::TreeVec,
        poly::{circle::CircleEvaluation, BitReversedOrder},
        ColumnVec,
    },
    relation,
};

use sum_reduce::{
    component::{SumReduceComponent, SumReduceEval},
    table::SumReduceColumn,
};
use thiserror::Error;

use crate::{preprocessed::PreProcessedTrace, LuminairClaim, LuminairInteractionClaim};

pub mod add;
<<<<<<< HEAD
pub mod lessthan;
=======
pub mod lookups;
>>>>>>> 4f912f0a
pub mod max_reduce;
pub mod mul;
pub mod recip;
pub mod sin;
pub mod sum_reduce;

/// Errors that can occur during AIR trace generation or processing.
#[derive(Debug, Clone, Error, Eq, PartialEq)]
pub enum TraceError {
    /// Indicates that a component trace was unexpectedly empty.
    #[error("The trace is empty.")]
    EmptyTrace,
}

/// Type alias for a vector of circle evaluations representing trace columns.
/// Used commonly as the format for trace data passed to the STWO prover/verifier.
pub type TraceEval = ColumnVec<CircleEvaluation<SimdBackend, BaseField, BitReversedOrder>>;

/// Type alias for the claim associated with the Add component's trace.
pub type AddClaim = Claim<AddColumn>;
/// Type alias for the claim associated with the Mul component's trace.
pub type MulClaim = Claim<MulColumn>;
<<<<<<< HEAD
/// Claim for the LessThan trace.
pub type LessThanClaim = Claim<LessThanColumn>;
/// Claim for the SumReduce trace.
pub type SumReduceClaim = Claim<SumReduceColumn>;
/// Claim for the Recip trace.
=======
/// Type alias for the claim associated with the Recip component's trace.
>>>>>>> 4f912f0a
pub type RecipClaim = Claim<RecipColumn>;
/// Type alias for the claim associated with the Sin component's trace.
pub type SinClaim = Claim<SinColumn>;
/// Type alias for the claim associated with the SinLookup component's trace.
pub type SinLookupClaim = Claim<SinLookupColumn>;
/// Type alias for the claim associated with the SumReduce component's trace.
pub type SumReduceClaim = Claim<SumReduceColumn>;
/// Type alias for the claim associated with the MaxReduce component's trace.
pub type MaxReduceClaim = Claim<MaxReduceColumn>;

/// Trait implemented by trace column definitions (e.g., `AddColumn`).
/// Provides metadata about the number of columns used by the component.
pub trait TraceColumn {
    /// Returns the number of columns for the main trace and interaction trace, respectively.
    ///
    /// This information is used to allocate space in the overall trace commitment tree.
    fn count() -> (usize, usize);
}

/// Generic structure representing a claim associated with a specific component's trace.
///
/// Stores the log2 size of the trace segment and uses `PhantomData` to link to the
/// specific `TraceColumn` type (`T`), allowing access to column count metadata.
#[derive(Clone, Debug, Default, Eq, PartialEq, Serialize, Deserialize)]
pub struct Claim<T: TraceColumn> {
    /// Logarithmic size (base 2) of this component's trace segment.
    pub log_size: u32,
    /// Marker associating this claim with a specific `TraceColumn` type (e.g., `AddColumn`).
    _marker: std::marker::PhantomData<T>,
}

impl<T: TraceColumn> Claim<T> {
    /// Creates a new claim for a component trace of the given `log_size`.
    pub const fn new(log_size: u32) -> Self {
        Self {
            log_size,
            _marker: std::marker::PhantomData,
        }
    }

    /// Calculates the log sizes needed for this component in the commitment tree.
    /// Returns a `TreeVec` containing empty (preprocessed), main trace, and interaction trace log sizes.
    pub fn log_sizes(&self) -> TreeVec<Vec<u32>> {
        let (main_trace_cols, interaction_trace_cols) = T::count();
        let trace_log_sizes = vec![self.log_size; main_trace_cols];
        let interaction_trace_log_sizes: Vec<u32> =
            vec![self.log_size; SECURE_EXTENSION_DEGREE * interaction_trace_cols];
        TreeVec::new(vec![vec![], trace_log_sizes, interaction_trace_log_sizes])
    }

    /// Mixes the essential claim data (currently just `log_size`) into the Fiat-Shamir channel.
    pub fn mix_into(&self, channel: &mut impl Channel) {
        // Mix log_size
        channel.mix_u64(self.log_size.into());
    }
}

/// Enum wrapping specific claim types for different AIR components.
/// Allows holding claims of various component types in a single structure (e.g., `LuminairClaim`).
#[derive(Clone, Serialize, Deserialize, Debug)]
pub enum ClaimType {
    /// Claim for an Add component trace.
    Add(Claim<AddColumn>),
    /// Claim for a Mul component trace.
    Mul(Claim<MulColumn>),
<<<<<<< HEAD
    LessThan(Claim<LessThanColumn>),
    SumReduce(Claim<SumReduceColumn>),
=======
    /// Claim for a Recip component trace.
>>>>>>> 4f912f0a
    Recip(Claim<RecipColumn>),
    /// Claim for a Sin component trace.
    Sin(Claim<SinColumn>),
    /// Claim for a SinLookup component trace.
    SinLookup(Claim<SinLookupColumn>),
    /// Claim for a SumReduce component trace.
    SumReduce(Claim<SumReduceColumn>),
    /// Claim for a MaxReduce component trace.
    MaxReduce(Claim<MaxReduceColumn>),
}

/// Represents the claim resulting from the interaction phase (e.g., LogUp protocol).
///
/// Stores the accumulated sum (`claimed_sum`) calculated from the interaction columns.
/// This sum is crucial for verifying relationships like lookups or permutations between trace segments.
#[derive(Debug, Eq, PartialEq, Serialize, Deserialize)]
pub struct InteractionClaim {
    /// The final accumulated value from the interaction protocol.
    /// Must balance out across related components for the proof to be valid.
    pub claimed_sum: SecureField,
}

impl InteractionClaim {
    /// Mixes the `claimed_sum` into the Fiat-Shamir channel.
    /// This binds the result of the interaction phase to the overall proof transcript.
    pub fn mix_into(&self, channel: &mut impl Channel) {
        channel.mix_felts(&[self.claimed_sum]);
    }
}

// Interaction elements related to graph node structure/connections.
// Drawn from the channel and used in interaction phase constraints.
relation!(NodeElements, 2);

/// Container for all interaction elements drawn from the Fiat-Shamir channel.
///
/// These random elements are used in constructing interaction trace columns and constraints.
#[derive(Clone, Debug)]
pub struct LuminairInteractionElements {
    /// Interaction elements related to node connections/structure.
    pub node_elements: NodeElements,
    /// Interaction elements specific to lookup arguments.
    pub lookup_elements: LookupElements,
}

impl LuminairInteractionElements {
    /// Draws all necessary interaction elements (`NodeElements`, `LookupElements`) from the channel.
    pub fn draw(channel: &mut impl Channel) -> Self {
        let node_elements = NodeElements::draw(channel);
        let lookup_elements = LookupElements::draw(channel);

        Self {
            node_elements,
            lookup_elements,
        }
    }
}

/// Aggregates all active AIR components for the LuminAIR system.
///
/// This structure holds instances of the specific STWO component implementations
/// (e.g., `AddComponent`, `MulComponent`) based on the claims generated during the trace phase.
/// It provides methods to access these components as needed by the STWO prover and verifier.
pub struct LuminairComponents {
    /// Optional Add component instance.
    add: Option<AddComponent>,
    /// Optional Mul component instance.
    mul: Option<MulComponent>,
<<<<<<< HEAD
    lessthan: Option<LessThanComponent>,
    sum_reduce: Option<SumReduceComponent>,
=======
    /// Optional Recip component instance.
>>>>>>> 4f912f0a
    recip: Option<RecipComponent>,
    /// Optional Sin component instance.
    sin: Option<SinComponent>,
    /// Optional SinLookup component instance.
    sin_lookup: Option<SinLookupComponent>,
    /// Optional SumReduce component instance.
    sum_reduce: Option<SumReduceComponent>,
    /// Optional MaxReduce component instance.
    max_reduce: Option<MaxReduceComponent>,
}

impl LuminairComponents {
    /// Creates a `LuminairComponents` instance from collected claims and interaction elements.
    ///
    /// Initializes only the components that have corresponding claims present in `claim`.
    /// Uses a `TraceLocationAllocator` to assign segments within the overall trace commitment tree.
    /// Requires preprocessed trace info and lookup configurations for component setup.
    pub fn new(
        claim: &LuminairClaim,
        interaction_elements: &LuminairInteractionElements,
        interaction_claim: &LuminairInteractionClaim,
        preprocessed_trace: &PreProcessedTrace,
        lookups: &Lookups,
    ) -> Self {
        let preprocessed_column_ids = &preprocessed_trace.ids();
        // Create a mapping from preprocessed column ID to log size
        let mut preprocessed_column_log_sizes = HashMap::new();
        for column in preprocessed_trace.columns.iter() {
            preprocessed_column_log_sizes.insert(column.id().id.clone(), column.log_size());
        }

        let tree_span_provider =
            &mut TraceLocationAllocator::new_with_preproccessed_columns(preprocessed_column_ids);

        let add = if let Some(ref add_claim) = claim.add {
            Some(AddComponent::new(
                tree_span_provider,
                AddEval::new(&add_claim, interaction_elements.node_elements.clone()),
                interaction_claim.add.as_ref().unwrap().claimed_sum,
            ))
        } else {
            None
        };

        let mul = if let Some(ref mul_claim) = claim.mul {
            Some(MulComponent::new(
                tree_span_provider,
                MulEval::new(&mul_claim, interaction_elements.node_elements.clone()),
                interaction_claim.mul.as_ref().unwrap().claimed_sum,
            ))
        } else {
            None
        };

<<<<<<< HEAD
        let lessthan = if let Some(ref lessthan_claim) = claim.lessthan {
            Some(LessThanComponent::new(
                tree_span_provider,
                LessThanEval::new(
                    &lessthan_claim,
                    interaction_elements.node_lookup_elements.clone(),
                ),
                interaction_claim.lessthan.as_ref().unwrap().claimed_sum,
            ))
        } else {
            None
        };

        let sum_reduce = if let Some(ref sum_reduce_claim) = claim.sum_reduce {
            Some(SumReduceComponent::new(
=======
        let recip = if let Some(ref recip_claim) = claim.recip {
            Some(RecipComponent::new(
>>>>>>> 4f912f0a
                tree_span_provider,
                RecipEval::new(&recip_claim, interaction_elements.node_elements.clone()),
                interaction_claim.recip.as_ref().unwrap().claimed_sum,
            ))
        } else {
            None
        };

        let sin = if let Some(ref sin_claim) = claim.sin {
            let lut_log_size = lookups.sin.as_ref().map(|s| s.layout.log_size).unwrap();
            Some(SinComponent::new(
                tree_span_provider,
                SinEval::new(
                    &sin_claim,
                    interaction_elements.node_elements.clone(),
                    interaction_elements.lookup_elements.sin.clone(),
                    lut_log_size,
                ),
                interaction_claim.sin.as_ref().unwrap().claimed_sum,
            ))
        } else {
            None
        };

        let sin_lookup = if let Some(ref sin_lookup_claim) = claim.sin_lookup {
            Some(SinLookupComponent::new(
                tree_span_provider,
                SinLookupEval::new(
                    &sin_lookup_claim,
                    interaction_elements.lookup_elements.sin.clone(),
                ),
                interaction_claim.sin_lookup.as_ref().unwrap().claimed_sum,
            ))
        } else {
            None
        };

        let sum_reduce = if let Some(ref sum_reduce_claim) = claim.sum_reduce {
            Some(SumReduceComponent::new(
                tree_span_provider,
                SumReduceEval::new(
                    &sum_reduce_claim,
                    interaction_elements.node_elements.clone(),
                ),
                interaction_claim.sum_reduce.as_ref().unwrap().claimed_sum,
            ))
        } else {
            None
        };

        let max_reduce = if let Some(ref max_reduce_claim) = claim.max_reduce {
            Some(MaxReduceComponent::new(
                tree_span_provider,
                MaxReduceEval::new(
                    &max_reduce_claim,
                    interaction_elements.node_elements.clone(),
                ),
                interaction_claim.max_reduce.as_ref().unwrap().claimed_sum,
            ))
        } else {
            None
        };

        Self {
            add,
            mul,
<<<<<<< HEAD
            lessthan,
            sum_reduce,
=======
>>>>>>> 4f912f0a
            recip,
            sin,
            sin_lookup,
            sum_reduce,
            max_reduce,
        }
    }

    /// Returns a vector of references to the active components, cast as `ComponentProver`.
    /// This is used to provide the prover with the necessary constraint logic and trace generation helpers.
    pub fn provers(&self) -> Vec<&dyn ComponentProver<SimdBackend>> {
        let mut components: Vec<&dyn ComponentProver<SimdBackend>> = vec![];

        if let Some(ref component) = self.add {
            components.push(component);
        }

        if let Some(ref component) = self.mul {
            components.push(component);
        }

        if let Some(ref component) = self.recip {
            components.push(component);
        }
<<<<<<< HEAD
        if let Some(ref lessthan_component) = self.lessthan {
            components.push(lessthan_component);
        }
        if let Some(ref sum_reduce_component) = self.sum_reduce {
            components.push(sum_reduce_component);
=======

        if let Some(ref component) = self.sin {
            components.push(component);
>>>>>>> 4f912f0a
        }

        if let Some(ref component) = self.sin_lookup {
            components.push(component);
        }

        if let Some(ref component) = self.sum_reduce {
            components.push(component);
        }

        if let Some(ref component) = self.max_reduce {
            components.push(component);
        }
        components
    }

    /// Returns a vector of references to the active components, cast as `Component`.
    /// This is used to provide the verifier with the necessary constraint logic.
    pub fn components(&self) -> Vec<&dyn Component> {
        self.provers()
            .into_iter()
            .map(|component| component as &dyn Component)
            .collect()
    }
}<|MERGE_RESOLUTION|>--- conflicted
+++ resolved
@@ -4,18 +4,15 @@
     component::{AddComponent, AddEval},
     table::AddColumn,
 };
-<<<<<<< HEAD
 use lessthan::{
     component::{LessThanComponent, LessThanEval},
     table::LessThanColumn,
-=======
 use lookups::{
     sin::{
         component::{SinLookupComponent, SinLookupEval},
         table::SinLookupColumn,
     },
     LookupElements, Lookups,
->>>>>>> 4f912f0a
 };
 use max_reduce::{
     component::{MaxReduceComponent, MaxReduceEval},
@@ -57,11 +54,8 @@
 use crate::{preprocessed::PreProcessedTrace, LuminairClaim, LuminairInteractionClaim};
 
 pub mod add;
-<<<<<<< HEAD
 pub mod lessthan;
-=======
 pub mod lookups;
->>>>>>> 4f912f0a
 pub mod max_reduce;
 pub mod mul;
 pub mod recip;
@@ -84,15 +78,12 @@
 pub type AddClaim = Claim<AddColumn>;
 /// Type alias for the claim associated with the Mul component's trace.
 pub type MulClaim = Claim<MulColumn>;
-<<<<<<< HEAD
 /// Claim for the LessThan trace.
 pub type LessThanClaim = Claim<LessThanColumn>;
 /// Claim for the SumReduce trace.
 pub type SumReduceClaim = Claim<SumReduceColumn>;
 /// Claim for the Recip trace.
-=======
 /// Type alias for the claim associated with the Recip component's trace.
->>>>>>> 4f912f0a
 pub type RecipClaim = Claim<RecipColumn>;
 /// Type alias for the claim associated with the Sin component's trace.
 pub type SinClaim = Claim<SinColumn>;
@@ -158,12 +149,9 @@
     Add(Claim<AddColumn>),
     /// Claim for a Mul component trace.
     Mul(Claim<MulColumn>),
-<<<<<<< HEAD
     LessThan(Claim<LessThanColumn>),
     SumReduce(Claim<SumReduceColumn>),
-=======
     /// Claim for a Recip component trace.
->>>>>>> 4f912f0a
     Recip(Claim<RecipColumn>),
     /// Claim for a Sin component trace.
     Sin(Claim<SinColumn>),
@@ -232,12 +220,9 @@
     add: Option<AddComponent>,
     /// Optional Mul component instance.
     mul: Option<MulComponent>,
-<<<<<<< HEAD
     lessthan: Option<LessThanComponent>,
     sum_reduce: Option<SumReduceComponent>,
-=======
     /// Optional Recip component instance.
->>>>>>> 4f912f0a
     recip: Option<RecipComponent>,
     /// Optional Sin component instance.
     sin: Option<SinComponent>,
@@ -292,7 +277,6 @@
             None
         };
 
-<<<<<<< HEAD
         let lessthan = if let Some(ref lessthan_claim) = claim.lessthan {
             Some(LessThanComponent::new(
                 tree_span_provider,
@@ -308,10 +292,8 @@
 
         let sum_reduce = if let Some(ref sum_reduce_claim) = claim.sum_reduce {
             Some(SumReduceComponent::new(
-=======
         let recip = if let Some(ref recip_claim) = claim.recip {
             Some(RecipComponent::new(
->>>>>>> 4f912f0a
                 tree_span_provider,
                 RecipEval::new(&recip_claim, interaction_elements.node_elements.clone()),
                 interaction_claim.recip.as_ref().unwrap().claimed_sum,
@@ -378,11 +360,8 @@
         Self {
             add,
             mul,
-<<<<<<< HEAD
             lessthan,
             sum_reduce,
-=======
->>>>>>> 4f912f0a
             recip,
             sin,
             sin_lookup,
@@ -407,17 +386,14 @@
         if let Some(ref component) = self.recip {
             components.push(component);
         }
-<<<<<<< HEAD
         if let Some(ref lessthan_component) = self.lessthan {
             components.push(lessthan_component);
         }
         if let Some(ref sum_reduce_component) = self.sum_reduce {
             components.push(sum_reduce_component);
-=======
 
         if let Some(ref component) = self.sin {
             components.push(component);
->>>>>>> 4f912f0a
         }
 
         if let Some(ref component) = self.sin_lookup {
