--- conflicted
+++ resolved
@@ -50,14 +50,11 @@
         &interaction_claim.sin,
         &interaction_claim.sin_lookup,
         &interaction_claim.sqrt,
-<<<<<<< HEAD
         &interaction_claim.rem,
-=======
         &interaction_claim.exp2,
         &interaction_claim.exp2_lookup,
         &interaction_claim.less_than,
         &interaction_claim.range_check_lookup,
->>>>>>> c49615a9
     ] {
         if let Some(ref int_cl) = claim_opt {
             sum += int_cl.claimed_sum.into();
