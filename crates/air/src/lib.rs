#![feature(trait_upcasting)]

use std::vec;

use ::serde::{Deserialize, Serialize};
<<<<<<< HEAD
use components::{AddClaim, InteractionClaim, LessThanClaim, MulClaim};
=======
use components::{AddClaim, InteractionClaim, MulClaim, SumReduceClaim, RecipClaim};
>>>>>>> b625dd88
use pie::ExecutionResources;
use stwo_prover::constraint_framework::PREPROCESSED_TRACE_IDX;
use stwo_prover::core::{
    channel::Channel, pcs::TreeVec, prover::StarkProof, vcs::ops::MerkleHasher,
};

pub mod components;
pub mod pie;
pub mod utils;

/// STARK proof for a Luminair computational graph execution.
///
/// Contains the proof and claims from all proof generation phases.
#[derive(Serialize, Deserialize, Debug)]
pub struct LuminairProof<H: MerkleHasher> {
    pub claim: LuminairClaim,
    pub interaction_claim: LuminairInteractionClaim,
    pub proof: StarkProof<H>,
    pub execution_resources: ExecutionResources,
}

/// Claim for system components.
#[derive(Serialize, Deserialize, Debug)]
pub struct LuminairClaim {
    pub add: Option<AddClaim>,
    pub mul: Option<MulClaim>,
    pub sum_reduce: Option<SumReduceClaim>,
    pub recip: Option<RecipClaim>,
    pub is_first_log_sizes: Vec<u32>,
    pub lessthan: Option<LessThanClaim>,
}

impl LuminairClaim {
    /// Initializes a new claim with specified preprocessed trace log sizes.
    pub fn new(is_first_log_sizes: Vec<u32>) -> Self {
        Self {
            add: None,
            mul: None,
<<<<<<< HEAD
            lessthan: None,
=======
            sum_reduce: None,
            recip: None,
>>>>>>> b625dd88
            is_first_log_sizes,
        }
    }

    /// Mixes claim data into a Fiat-Shamir channel for proof binding.
    pub fn mix_into(&self, channel: &mut impl Channel) {
        if let Some(ref add) = self.add {
            add.mix_into(channel);
        }
        if let Some(ref mul) = self.mul {
            mul.mix_into(channel);
        }
<<<<<<< HEAD
        if let Some(ref lessthan) = self.lessthan {
            lessthan.mix_into(channel);
=======
        if let Some(ref sum_reduce) = self.sum_reduce {
            sum_reduce.mix_into(channel);
        }
         if let Some(ref recip) = self.recip {
            recip.mix_into(channel);
>>>>>>> b625dd88
        }
    }

    /// Computes log sizes for all trace types in the claim.
    pub fn log_sizes(&self) -> TreeVec<Vec<u32>> {
        let mut log_sizes = vec![];

        if let Some(ref add) = self.add {
            log_sizes.push(add.log_sizes());
        }
        if let Some(ref mul) = self.mul {
            log_sizes.push(mul.log_sizes());
        }
<<<<<<< HEAD
        if let Some(ref lessthan) = self.lessthan {
            log_sizes.push(lessthan.log_sizes());
=======
        if let Some(ref sum_reduce) = self.sum_reduce {
            log_sizes.push(sum_reduce.log_sizes());
        }
        if let Some(ref recip) = self.recip {
            log_sizes.push(recip.log_sizes());
>>>>>>> b625dd88
        }

        let mut log_sizes = TreeVec::concat_cols(log_sizes.into_iter());
        log_sizes[PREPROCESSED_TRACE_IDX] = self.is_first_log_sizes.clone();
        log_sizes
    }
}

/// Claim over the sum of interaction columns per system component.
///
/// Used in the logUp lookup protocol with AIR.
#[derive(Serialize, Deserialize, Default, Debug)]
pub struct LuminairInteractionClaim {
    pub add: Option<InteractionClaim>,
    pub mul: Option<InteractionClaim>,
<<<<<<< HEAD
    pub lessthan: Option<InteractionClaim>,
=======
    pub sum_reduce: Option<InteractionClaim>,
    pub recip: Option<InteractionClaim>,
>>>>>>> b625dd88
}

impl LuminairInteractionClaim {
    /// Mixes interaction claim data into a Fiat-Shamir channel.
    pub fn mix_into(&self, channel: &mut impl Channel) {
        if let Some(ref add) = self.add {
            add.mix_into(channel);
        }
        if let Some(ref mul) = self.mul {
            mul.mix_into(channel);
        }
<<<<<<< HEAD
        if let Some(ref add) = self.add {
            add.mix_into(channel);
        }
        if let Some(ref lessthan) = self.lessthan {
            lessthan.mix_into(channel);
=======
        if let Some(ref sum_reduce) = self.sum_reduce {
            sum_reduce.mix_into(channel);
        }
        if let Some(ref recip) = self.recip {
            recip.mix_into(channel);
>>>>>>> b625dd88
        }
    }
}<|MERGE_RESOLUTION|>--- conflicted
+++ resolved
@@ -3,11 +3,8 @@
 use std::vec;
 
 use ::serde::{Deserialize, Serialize};
-<<<<<<< HEAD
 use components::{AddClaim, InteractionClaim, LessThanClaim, MulClaim};
-=======
 use components::{AddClaim, InteractionClaim, MulClaim, SumReduceClaim, RecipClaim};
->>>>>>> b625dd88
 use pie::ExecutionResources;
 use stwo_prover::constraint_framework::PREPROCESSED_TRACE_IDX;
 use stwo_prover::core::{
@@ -46,12 +43,9 @@
         Self {
             add: None,
             mul: None,
-<<<<<<< HEAD
             lessthan: None,
-=======
             sum_reduce: None,
             recip: None,
->>>>>>> b625dd88
             is_first_log_sizes,
         }
     }
@@ -64,16 +58,13 @@
         if let Some(ref mul) = self.mul {
             mul.mix_into(channel);
         }
-<<<<<<< HEAD
         if let Some(ref lessthan) = self.lessthan {
             lessthan.mix_into(channel);
-=======
         if let Some(ref sum_reduce) = self.sum_reduce {
             sum_reduce.mix_into(channel);
         }
          if let Some(ref recip) = self.recip {
             recip.mix_into(channel);
->>>>>>> b625dd88
         }
     }
 
@@ -87,16 +78,13 @@
         if let Some(ref mul) = self.mul {
             log_sizes.push(mul.log_sizes());
         }
-<<<<<<< HEAD
         if let Some(ref lessthan) = self.lessthan {
             log_sizes.push(lessthan.log_sizes());
-=======
         if let Some(ref sum_reduce) = self.sum_reduce {
             log_sizes.push(sum_reduce.log_sizes());
         }
         if let Some(ref recip) = self.recip {
             log_sizes.push(recip.log_sizes());
->>>>>>> b625dd88
         }
 
         let mut log_sizes = TreeVec::concat_cols(log_sizes.into_iter());
@@ -112,12 +100,9 @@
 pub struct LuminairInteractionClaim {
     pub add: Option<InteractionClaim>,
     pub mul: Option<InteractionClaim>,
-<<<<<<< HEAD
     pub lessthan: Option<InteractionClaim>,
-=======
     pub sum_reduce: Option<InteractionClaim>,
     pub recip: Option<InteractionClaim>,
->>>>>>> b625dd88
 }
 
 impl LuminairInteractionClaim {
@@ -129,19 +114,16 @@
         if let Some(ref mul) = self.mul {
             mul.mix_into(channel);
         }
-<<<<<<< HEAD
         if let Some(ref add) = self.add {
             add.mix_into(channel);
         }
         if let Some(ref lessthan) = self.lessthan {
             lessthan.mix_into(channel);
-=======
         if let Some(ref sum_reduce) = self.sum_reduce {
             sum_reduce.mix_into(channel);
         }
         if let Some(ref recip) = self.recip {
             recip.mix_into(channel);
->>>>>>> b625dd88
         }
     }
 }