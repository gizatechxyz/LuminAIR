use crate::op::{
    prim::{CopyFromStwo, CopyToStwo, LuminairConstant},
    HasProcessTrace,
};
use luminair_air::{
    components::{
        add::{
            self,
            table::{AddColumn, AddTable},
        },
<<<<<<< HEAD
        lessthan::{
            self,
            table::{LessThanColumn, LessThanTable},
=======
        max_reduce::{
            self,
            table::{MaxReduceColumn, MaxReduceTable},
>>>>>>> d86d81c5
        },
        mul::{
            self,
            table::{MulColumn, MulTable},
        },
        recip::{
            self,
            table::{RecipColumn, RecipTable},
        },
        sum_reduce::{
            self,
            table::{SumReduceColumn, SumReduceTable},
        },
        ClaimType, LuminairComponents, LuminairInteractionElements, TraceError,
    },
    pie::{
        ExecutionResources, InputInfo, LuminairPie, NodeInfo, OpCounter, OutputInfo, TableTrace,
    },
    utils::{calculate_log_size, get_is_first_log_sizes, lookup_sum_valid},
    LuminairClaim, LuminairInteractionClaim, LuminairProof,
};
use luminal::{
    op::*,
    prelude::{petgraph::visit::EdgeRef, *},
};
use stwo_prover::{
    constraint_framework::{
        preprocessed_columns::IsFirst, INTERACTION_TRACE_IDX, ORIGINAL_TRACE_IDX,
        PREPROCESSED_TRACE_IDX,
    },
    core::{
        backend::simd::SimdBackend,
        channel::Blake2sChannel,
        pcs::{CommitmentSchemeProver, CommitmentSchemeVerifier, PcsConfig},
        poly::circle::{CanonicCoset, PolyOps},
        prover::{self, verify, ProvingError, VerificationError},
        vcs::blake2_merkle::{Blake2sMerkleChannel, Blake2sMerkleHasher},
    },
};
use thiserror::Error;

#[derive(Clone, Debug, Error)]
pub enum LuminairError {
    #[error(transparent)]
    StwoVerifierError(#[from] VerificationError),

    #[error("{0} lookup values do not match.")]
    InvalidLookup(String),
}

/// Trait defining the core functionality of a LuminAIR computation graph.
///
/// Provides methods to generate execution traces, retrieve outputs, and handle proof
/// generation and verification using Stwo.
pub trait LuminairGraph {
    /// Generates an execution trace for the graph's computation.
    fn gen_trace(&mut self) -> Result<LuminairPie, TraceError>;

    /// Generates a proof of the graph's execution using the provided trace.
    fn prove(
        &mut self,
        pie: LuminairPie,
    ) -> Result<LuminairProof<Blake2sMerkleHasher>, ProvingError>;

    /// Verifies a proof to ensure integrity of graph's computation.
    fn verify(&self, proof: LuminairProof<Blake2sMerkleHasher>) -> Result<(), LuminairError>;
}

impl LuminairGraph for Graph {
    fn gen_trace(&mut self) -> Result<LuminairPie, TraceError> {
        // Track the number of views pointing to each tensor so we know when to clear
        if self.linearized_graph.is_none() {
            self.toposort();
        }

        let mut consumers = self.consumers_map.as_ref().unwrap().clone();
        let mut dim_stack = Vec::new();

        // Initialize table traces for different operators
        let mut table_traces = Vec::new();

        // Initializes operator counter
        let mut op_counter = OpCounter::default();

        // Initializes table for each operator
        let mut add_table = AddTable::new();
        let mut mul_table = MulTable::new();
        let mut lessthan_table = LessThanTable::new();
        let mut recip_table = RecipTable::new();
        let mut sum_reduce_table = SumReduceTable::new();
        let mut max_reduce_table = MaxReduceTable::new();

        for (node, src_ids) in self.linearized_graph.as_ref().unwrap() {
            if self.tensors.contains_key(&(*node, 0)) {
                continue;
            }

            let mut srcs =
                get_source_tensors(&self.no_delete, &mut self.tensors, src_ids, &consumers);

            // Gather input source information
            let input_info = src_ids
                .iter()
                .map(|(id, _, _)| {
                    let node_weight = self.node_weight(*id).unwrap();
                    let node_is_function = node_weight.as_any().is::<Function>();
                    let node_is_constant = node_weight.as_any().is::<LuminairConstant>()
                        || node_weight.as_any().is::<luminal::op::Constant>();
                    let node_is_copy_to = node_weight.as_any().is::<CopyToStwo>();

                    // Check if this is a CopyToStwo that wraps a Function node or a Constant
                    let is_copy_of_initializer = if node_is_copy_to {
                        self.get_sources(*id).iter().any(|(src_id, _, _)| {
                            let src_weight = self.node_weight(*src_id).unwrap();
                            src_weight.as_any().is::<Function>()
                                || src_weight.as_any().is::<LuminairConstant>()
                                || src_weight.as_any().is::<luminal::op::Constant>()
                        })
                    } else {
                        false
                    };

                    InputInfo {
                        is_initializer: node_is_function
                            || node_is_constant
                            || is_copy_of_initializer,
                        id: id.index() as u32,
                    }
                })
                .collect::<Vec<_>>();

            // Get output source information - check if this node is a final output
            // or if it feeds into a CopyFromStwo that's a final output
            let is_direct_output = self.to_retrieve.contains_key(&node);
            let is_output_via_copy = self
                .graph
                .edges_directed(*node, petgraph::Direction::Outgoing)
                .any(|e| {
                    let target = e.target();
                    self.to_retrieve.contains_key(&target)
                        && self
                            .node_weight(target)
                            .unwrap()
                            .as_any()
                            .is::<CopyFromStwo>()
                });

            let output_info = OutputInfo {
                is_final_output: is_direct_output || is_output_via_copy,
            };

            let node_info = NodeInfo {
                inputs: input_info,
                output: output_info,
                num_consumers: *consumers.get(&(*node, 0)).unwrap_or(&0) as u32,
                id: node.index() as u32,
            };

            // Substitute in the dyn dims
            for (_, st) in srcs.iter_mut() {
                st.resolve_global_dyn_dims_stack(&self.dyn_map, &mut dim_stack);
            }

            // Get operator and try to use process_trace if available
            let node_op = &mut *self.graph.node_weight_mut(*node).unwrap();

            let tensors =
                if <Box<dyn Operator> as HasProcessTrace<AddColumn,
        AddTable>>::has_process_trace(
                    node_op,
                ) {
                    let tensors = <Box<dyn Operator> as HasProcessTrace<
                        AddColumn,
                        AddTable,
                    >>::call_process_trace(
                        node_op, srcs, &mut add_table, &node_info
                    )
                    .unwrap();
                    *op_counter.add.get_or_insert(0) += 1;

                    tensors
                }  else if <Box<dyn Operator> as HasProcessTrace<MulColumn,
        MulTable>>::has_process_trace(
                    node_op,
                ) {
                    let tensors = <Box<dyn Operator> as HasProcessTrace<
                        MulColumn,
                        MulTable,
                    >>::call_process_trace(
                        node_op, srcs, &mut mul_table, &node_info
                    )
                    .unwrap();
                    *op_counter.mul.get_or_insert(0) += 1;

                    tensors
                } else if <Box<dyn Operator> as HasProcessTrace<LessThanColumn,
        LessThanTable>>::has_process_trace(
                    node_op,
                ) {
                    let tensors = <Box<dyn Operator> as HasProcessTrace<
                        LessThanColumn,
                        LessThanTable,
                    >>::call_process_trace(
                        node_op, srcs, &mut lessthan_table, &node_info
                    )
                    .unwrap();
                    *op_counter.lessthan.get_or_insert(0) += 1;

                    tensors
                } else if <Box<dyn Operator> as HasProcessTrace<SumReduceColumn,
        SumReduceTable>>::has_process_trace(
                    node_op,
                ) {
                    let tensors = <Box<dyn Operator> as HasProcessTrace<
                        SumReduceColumn,
                        SumReduceTable,
                    >>::call_process_trace(
                        node_op, srcs, &mut sum_reduce_table, &node_info
                    )
                    .unwrap();
                    *op_counter.sum_reduce.get_or_insert(0) += 1;

                    tensors
                } else if <Box<dyn Operator> as HasProcessTrace<RecipColumn,
        RecipTable>>::has_process_trace(
                    node_op,
                ) {
                    let tensors = <Box<dyn Operator> as HasProcessTrace<
                    RecipColumn,
                    RecipTable,
                    >>::call_process_trace(
                        node_op, srcs, &mut recip_table, &node_info
                    )
                    .unwrap();
                    *op_counter.recip.get_or_insert(0) += 1;

                    tensors
                } else if <Box<dyn Operator> as HasProcessTrace<MaxReduceColumn, MaxReduceTable>>::has_process_trace(
                    node_op,
                ) {
                    let tensors = <Box<dyn Operator> as HasProcessTrace<
                    MaxReduceColumn,
                    MaxReduceTable,
                    >>::call_process_trace(
                        node_op, srcs, &mut max_reduce_table, &node_info
                    )
                    .unwrap();
                    *op_counter.max_reduce.get_or_insert(0) += 1;

                    tensors
                }
                else {
                    // Handle other operators or fallback
                    node_op.process(srcs)
                };

            for (i, tensor) in tensors.into_iter().enumerate() {
                self.tensors.insert((*node, i as u8), tensor);
            }

            // Bookkeep remaining consumers
            for (id, ind, _) in src_ids {
                *consumers.get_mut(&(*id, *ind)).unwrap() -= 1;
            }
        }

        self.reset();

        // Convert tables to traces
        let mut max_log_size = 0;

        if !add_table.table.is_empty() {
            let log_size = calculate_log_size(add_table.table.len());
            max_log_size = max_log_size.max(log_size);

            table_traces.push(TableTrace::from_add(add_table));
        }
        if !mul_table.table.is_empty() {
            let log_size = calculate_log_size(mul_table.table.len());
            max_log_size = max_log_size.max(log_size);

            table_traces.push(TableTrace::from_mul(mul_table));
        }
        if !recip_table.table.is_empty() {
            let log_size = calculate_log_size(recip_table.table.len());
            max_log_size = max_log_size.max(log_size);

            table_traces.push(TableTrace::from_recip(recip_table));
        }
        if !sum_reduce_table.table.is_empty() {
            let log_size = calculate_log_size(sum_reduce_table.table.len());
            max_log_size = max_log_size.max(log_size);

            table_traces.push(TableTrace::from_sum_reduce(sum_reduce_table));
        }
        if !max_reduce_table.table.is_empty() {
            let log_size = calculate_log_size(max_reduce_table.table.len());
            max_log_size = max_log_size.max(log_size);

            table_traces.push(TableTrace::from_max_reduce(max_reduce_table));
        }

        if !lessthan_table.table.is_empty() {
            let log_size = calculate_log_size(lessthan_table.table.len());
            max_log_size = max_log_size.max(log_size);

            table_traces.push(TableTrace::from_lessthan(lessthan_table));
        }

        Ok(LuminairPie {
            table_traces,
            execution_resources: ExecutionResources {
                op_counter,
                max_log_size,
            },
        })
    }

    fn prove(
        &mut self,
        pie: LuminairPie,
    ) -> Result<LuminairProof<Blake2sMerkleHasher>, ProvingError> {
        // ┌──────────────────────────┐
        // │     Protocol Setup       │
        // └──────────────────────────┘
        tracing::info!("Protocol Setup");
        let config: PcsConfig = PcsConfig::default();
        let max_log_size = pie.execution_resources.max_log_size;
        let is_first_log_sizes = get_is_first_log_sizes(max_log_size);
        let twiddles = SimdBackend::precompute_twiddles(
            CanonicCoset::new(max_log_size + config.fri_config.log_blowup_factor + 2)
                .circle_domain()
                .half_coset,
        );
        let channel = &mut Blake2sChannel::default();
        let mut commitment_scheme =
            CommitmentSchemeProver::<_, Blake2sMerkleChannel>::new(config, &twiddles);

        // ┌───────────────────────────────────────────────┐
        // │   Interaction Phase 0 - Preprocessed Trace    │
        // └───────────────────────────────────────────────┘

        tracing::info!("Preprocessed Trace");
        // Generate all preprocessed columns
        let mut tree_builder = commitment_scheme.tree_builder();

        tree_builder.extend_evals(
            is_first_log_sizes
                .iter()
                .copied()
                .map(|log_size| IsFirst::new(log_size).gen_column_simd()),
        );

        // Commit the preprocessed trace
        tree_builder.commit(channel);

        // ┌───────────────────────────────────────┐
        // │    Interaction Phase 1 - Main Trace   │
        // └───────────────────────────────────────┘

        tracing::info!("Main Trace");
        let mut tree_builder = commitment_scheme.tree_builder();
        let mut main_claim = LuminairClaim::new(is_first_log_sizes.clone());
        let mut processed_traces = Vec::new();

        for table_trace in pie.table_traces {
            let (trace, claim_type) = match table_trace.to_trace() {
                Ok(result) => result,
                Err(err) => {
                    tracing::error!("Trace evaluation failed: {:?}", err);
                    return Err(ProvingError::ConstraintsNotSatisfied);
                }
            };

            processed_traces.push((trace.clone(), claim_type.clone()));

            // Add the trace to the commit tree.
            tree_builder.extend_evals(trace.clone());

            // Update the main claim based the correct claim type
            match claim_type {
                ClaimType::Add(claim) => main_claim.add = Some(claim),
                ClaimType::Mul(claim) => main_claim.mul = Some(claim),
                ClaimType::LessThan(claim) => main_claim.lessthan = Some(claim),
                ClaimType::SumReduce(claim) => main_claim.sum_reduce = Some(claim),
                ClaimType::Recip(claim) => main_claim.recip = Some(claim),
                ClaimType::MaxReduce(claim) => main_claim.max_reduce = Some(claim),
            }
        }

        // Mix the claim into the Fiat-Shamir channel.
        main_claim.mix_into(channel);
        // Commit the main trace.
        tree_builder.commit(channel);

        // ┌───────────────────────────────────────────────┐
        // │    Interaction Phase 2 - Interaction Trace    │
        // └───────────────────────────────────────────────┘

        // Draw interaction elements
        let interaction_elements = LuminairInteractionElements::draw(channel);
        // Generate the interaction trace from the main trace, and compute the logUp sum.
        let mut tree_builder = commitment_scheme.tree_builder();
        let mut interaction_claim = LuminairInteractionClaim::default();

        let lookup_elements = &interaction_elements.node_lookup_elements;

        for (trace, claim_type) in processed_traces {
            match claim_type {
                ClaimType::Add(_) => {
                    let (tr, cl) =
                        add::table::interaction_trace_evaluation(&trace, lookup_elements).unwrap();
                    tree_builder.extend_evals(tr);
                    interaction_claim.add = Some(cl);
                }
                ClaimType::Mul(_) => {
                    let (tr, cl) =
                        mul::table::interaction_trace_evaluation(&trace, lookup_elements).unwrap();
                    tree_builder.extend_evals(tr);
                    interaction_claim.mul = Some(cl);
                }
                ClaimType::LessThan(_) => {
                    let (tr, cl) =
                        lessthan::table::interaction_trace_evaluation(&trace, lookup_elements)
                            .unwrap();
                    tree_builder.extend_evals(tr);
                    interaction_claim.lessthan = Some(cl);
                }
                ClaimType::SumReduce(_) => {
                    let (tr, cl) =
                        sum_reduce::table::interaction_trace_evaluation(&trace, lookup_elements)
                            .unwrap();
                    tree_builder.extend_evals(tr);
                    interaction_claim.sum_reduce = Some(cl);
                }
                ClaimType::Recip(_) => {
                    let (tr, cl) =
                        recip::table::interaction_trace_evaluation(&trace, lookup_elements)
                            .unwrap();
                    tree_builder.extend_evals(tr);
                    interaction_claim.recip = Some(cl);
                }
                ClaimType::MaxReduce(_) => {
                    let (tr, cl) =
                        max_reduce::table::interaction_trace_evaluation(&trace, lookup_elements)
                            .unwrap();
                    tree_builder.extend_evals(tr);
                    interaction_claim.max_reduce = Some(cl);
                }
            }
        }

        // Mix the interaction claim into the Fiat-Shamir channel.
        interaction_claim.mix_into(channel);
        // Commit the interaction trace.
        tree_builder.commit(channel);

        // ┌──────────────────────────┐
        // │     Proof Generation     │
        // └──────────────────────────┘
        tracing::info!("Proof Generation");
        let component_builder = LuminairComponents::new(
            &main_claim,
            &interaction_elements,
            &interaction_claim,
            &is_first_log_sizes,
        );
        let components = component_builder.provers();
        let proof = prover::prove::<SimdBackend, _>(&components, channel, commitment_scheme)?;

        Ok(LuminairProof {
            claim: main_claim,
            interaction_claim,
            proof,
            execution_resources: pie.execution_resources,
        })
    }

    fn verify(
        &self,
        LuminairProof {
            claim,
            interaction_claim,
            proof,
            execution_resources,
        }: LuminairProof<Blake2sMerkleHasher>,
    ) -> Result<(), LuminairError> {
        // ┌──────────────────────────┐
        // │     Protocol Setup       │
        // └──────────────────────────┘
        let config = PcsConfig::default();
        let channel = &mut Blake2sChannel::default();
        let commitment_scheme_verifier =
            &mut CommitmentSchemeVerifier::<Blake2sMerkleChannel>::new(config);
        let log_sizes = &claim.log_sizes();
        let is_first_log_sizes = get_is_first_log_sizes(execution_resources.max_log_size);

        // ┌───────────────────────────────────────────────┐
        // │   Interaction Phase 0 - Preprocessed Trace    │
        // └───────────────────────────────────────────────┘

        commitment_scheme_verifier.commit(
            proof.commitments[PREPROCESSED_TRACE_IDX],
            &log_sizes[PREPROCESSED_TRACE_IDX],
            channel,
        );

        // ┌───────────────────────────────────────┐
        // │    Interaction Phase 1 - Main Trace   │
        // └───────────────────────────────────────┘
        claim.mix_into(channel);
        commitment_scheme_verifier.commit(
            proof.commitments[ORIGINAL_TRACE_IDX],
            &log_sizes[ORIGINAL_TRACE_IDX],
            channel,
        );

        // ┌───────────────────────────────────────────────┐
        // │    Interaction Phase 2 - Interaction Trace    │
        // └───────────────────────────────────────────────┘

        let interaction_elements = LuminairInteractionElements::draw(channel);

        // Check that the lookup sum is valid, otherwise throw
        if !lookup_sum_valid(&interaction_claim) {
            return Err(LuminairError::InvalidLookup(
                "Invalid LogUp sum".to_string(),
            ));
        };

        interaction_claim.mix_into(channel);
        commitment_scheme_verifier.commit(
            proof.commitments[INTERACTION_TRACE_IDX],
            &log_sizes[INTERACTION_TRACE_IDX],
            channel,
        );

        // ┌──────────────────────────┐
        // │    Proof Verification    │
        // └──────────────────────────┘

        let component_builder = LuminairComponents::new(
            &claim,
            &interaction_elements,
            &interaction_claim,
            &is_first_log_sizes,
        );
        let components = component_builder.components();
        verify(&components, channel, commitment_scheme_verifier, proof)?;

        Ok(())
    }
}

#[test]
fn test_direct_table_trace_processing() {
    use crate::StwoCompiler;

    let mut cx = Graph::new();
    let a = cx.tensor((10, 10)).set(vec![1.0; 100]);
    let b = cx.tensor((10, 10)).set(vec![2.0; 100]);
    let c = a * b;
    let less = a.less_than(b);
    let mut d = (c + a).retrieve();
    let mut l = less.retrieve();

    cx.compile(<(GenericCompiler, StwoCompiler)>::default(), &mut d);
    cx.compile(<(GenericCompiler, StwoCompiler)>::default(), &mut l);
    let _e = a.sum_reduce(0).retrieve();
    let _f = a.max_reduce(0).retrieve();

    cx.compile(<(GenericCompiler, StwoCompiler)>::default(), &mut d);

    // Generate trace with direct table storage
    let trace = cx.gen_trace().expect("Trace generation failed");

    // Verify that table traces contain both operation types
<<<<<<< HEAD

=======
>>>>>>> d86d81c5
    let has_add = trace
        .table_traces
        .iter()
        .any(|t| matches!(t, TableTrace::Add { .. }));
    let has_mul = trace
        .table_traces
        .iter()
        .any(|t| matches!(t, TableTrace::Mul { .. }));
<<<<<<< HEAD
    let has_lessthan = trace
        .table_traces
        .iter()
        .any(|t| matches!(t, TableTrace::LessThan { .. }));
=======
>>>>>>> d86d81c5
    let has_sum_reduce = trace
        .table_traces
        .iter()
        .any(|t| matches!(t, TableTrace::SumReduce { .. }));
<<<<<<< HEAD
=======
    let has_max_reduce = trace
        .table_traces
        .iter()
        .any(|t| matches!(t, TableTrace::MaxReduce { .. }));
>>>>>>> d86d81c5

    assert!(has_add, "Should contain Add table traces");
    assert!(has_mul, "Should contain Mul table traces");
    assert!(has_lessthan, "Should contain LessThan table traces");
    assert!(has_sum_reduce, "Should contain SumReduce table traces");
<<<<<<< HEAD
=======
    assert!(has_max_reduce, "Should contain MaxReduce table traces");
>>>>>>> d86d81c5

    // Verify the end-to-end proof pipeline
    let proof = cx.prove(trace).expect("Proof generation failed");
    assert!(
        cx.verify(proof).is_ok(),
        "Proof verification should succeed"
    );
}<|MERGE_RESOLUTION|>--- conflicted
+++ resolved
@@ -8,15 +8,12 @@
             self,
             table::{AddColumn, AddTable},
         },
-<<<<<<< HEAD
         lessthan::{
             self,
             table::{LessThanColumn, LessThanTable},
-=======
         max_reduce::{
             self,
             table::{MaxReduceColumn, MaxReduceTable},
->>>>>>> d86d81c5
         },
         mul::{
             self,
@@ -594,10 +591,7 @@
     let trace = cx.gen_trace().expect("Trace generation failed");
 
     // Verify that table traces contain both operation types
-<<<<<<< HEAD
-
-=======
->>>>>>> d86d81c5
+
     let has_add = trace
         .table_traces
         .iter()
@@ -606,33 +600,24 @@
         .table_traces
         .iter()
         .any(|t| matches!(t, TableTrace::Mul { .. }));
-<<<<<<< HEAD
     let has_lessthan = trace
         .table_traces
         .iter()
         .any(|t| matches!(t, TableTrace::LessThan { .. }));
-=======
->>>>>>> d86d81c5
     let has_sum_reduce = trace
         .table_traces
         .iter()
         .any(|t| matches!(t, TableTrace::SumReduce { .. }));
-<<<<<<< HEAD
-=======
     let has_max_reduce = trace
         .table_traces
         .iter()
         .any(|t| matches!(t, TableTrace::MaxReduce { .. }));
->>>>>>> d86d81c5
 
     assert!(has_add, "Should contain Add table traces");
     assert!(has_mul, "Should contain Mul table traces");
     assert!(has_lessthan, "Should contain LessThan table traces");
     assert!(has_sum_reduce, "Should contain SumReduce table traces");
-<<<<<<< HEAD
-=======
     assert!(has_max_reduce, "Should contain MaxReduce table traces");
->>>>>>> d86d81c5
 
     // Verify the end-to-end proof pipeline
     let proof = cx.prove(trace).expect("Proof generation failed");
