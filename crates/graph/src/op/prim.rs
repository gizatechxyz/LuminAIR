--- conflicted
+++ resolved
@@ -2,11 +2,8 @@
     components::{
         add::table::{AddColumn, AddTable, AddTableRow},
         mul::table::{MulColumn, MulTable, MulTableRow},
-<<<<<<< HEAD
         sum_reduce::table::{SumReduceColumn, SumReduceTable, SumReduceTableRow},
-=======
         recip::table::{RecipColumn, RecipTable, RecipTableRow},
->>>>>>> 88df7d0e
     },
     pie::NodeInfo,
 };
@@ -15,13 +12,8 @@
     prelude::{petgraph::visit::EdgeRef, *},
 };
 use num_traits::{identities::Zero, One};
-<<<<<<< HEAD
-use numerair::Fixed;
+use numerair::{Fixed, SCALE_FACTOR};
 use std::{ops::Deref, sync::Arc};
-=======
-use numerair::{Fixed, SCALE_FACTOR};
-use std::sync::Arc;
->>>>>>> 88df7d0e
 use stwo_prover::core::fields::m31::BaseField;
 
 use crate::{
@@ -589,7 +581,6 @@
                 *op_ref = LuminairAdd::new().into_operator()
             } else if is::<luminal::op::Mul>(op) {
                 *op_ref = LuminairMul::new().into_operator()
-<<<<<<< HEAD
             } else if is::<luminal::op::SumReduce>(op) {
                 let dim_index = if let Some(sum_reduce) = op_ref.deref().as_any().downcast_ref::<SumReduce>() {
                     sum_reduce.0 // Access the usize field (the 0 in SumReduce(0))
@@ -597,12 +588,9 @@
                     0
                 };
                 *op_ref = LuminairSumReduce::new(dim_index).into_operator() 
-            }  else if is::<luminal::op::Contiguous>(op) {
-=======
             } else if is::<luminal::op::Recip>(op) {
                 *op_ref = LuminairRecip::new().into_operator()
             } else if is::<luminal::op::Contiguous>(op) {
->>>>>>> 88df7d0e
                 *op_ref = Box::new(Contiguous)
             }
         }
