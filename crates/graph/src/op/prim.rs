--- conflicted
+++ resolved
@@ -1,13 +1,11 @@
 use luminair_air::{
     components::{
-<<<<<<< HEAD
         add::table::{AddColumn, AddTable, AddTableRow},
         lessthan::table::{LessThanColumn, LessThanTable, LessThanTableRow},
         max_reduce::table::{MaxReduceColumn, MaxReduceTable, MaxReduceTableRow},
         mul::table::{MulColumn, MulTable, MulTableRow},
         recip::table::{RecipColumn, RecipTable, RecipTableRow},
         sum_reduce::table::{SumReduceColumn, SumReduceTable, SumReduceTableRow},
-=======
         add::table::{AddColumn, AddTraceTable, AddTraceTableRow},
         lookups::sin::SinLookup,
         max_reduce::table::{MaxReduceColumn, MaxReduceTraceTable, MaxReduceTraceTableRow},
@@ -15,7 +13,6 @@
         recip::table::{RecipColumn, RecipTraceTable, RecipTraceTableRow},
         sin::table::{SinColumn, SinTraceTable, SinTraceTableRow},
         sum_reduce::table::{SumReduceColumn, SumReduceTraceTable, SumReduceTraceTableRow},
->>>>>>> 4f912f0a
     },
     pie::NodeInfo,
 };
@@ -1088,15 +1085,12 @@
                 *op_ref = LuminairAdd::new().into_operator()
             } else if is::<luminal::op::Mul>(op) {
                 *op_ref = LuminairMul::new().into_operator()
-<<<<<<< HEAD
             } else if is::<luminal::op::LessThan>(op) {
                 *op_ref = LuminairLessThan::new().into_operator()
-=======
             } else if is::<luminal::op::Recip>(op) {
                 *op_ref = LuminairRecip::new().into_operator()
             } else if is::<luminal::op::Sin>(op) {
                 *op_ref = LuminairSin::new().into_operator()
->>>>>>> 4f912f0a
             } else if is::<luminal::op::SumReduce>(op) {
                 let dim_index =
                     if let Some(sum_reduce) = op_ref.deref().as_any().downcast_ref::<SumReduce>() {
