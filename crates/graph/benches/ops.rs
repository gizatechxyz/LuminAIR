--- conflicted
+++ resolved
@@ -378,8 +378,6 @@
                 || {
                     let mut graph =
                         create_unary!(|a: GraphTensor| a.sum_reduce(0), (rows, cols), true);
-<<<<<<< HEAD
-=======
                     let trace = graph.gen_trace().expect("Trace generation failed");
                     (graph, trace)
                 },
@@ -446,30 +444,26 @@
                 || {
                     let mut graph =
                         create_unary!(|a: GraphTensor| a.max_reduce(0), (rows, cols), true);
->>>>>>> d86d81c5
-                    let trace = graph.gen_trace().expect("Trace generation failed");
-                    (graph, trace)
-                },
-                |(mut graph, trace)| {
-                    let _proof = graph.prove(trace).expect("Proof generation failed");
-                },
-            )
-        });
-
-        // Verification
-        let params = BenchParams {
-            stage: Stage::Verification,
-            size,
-        };
-        group.bench_function(params.to_string(), |b| {
-            b.iter_with_setup(
-                || {
-                    let mut graph =
-<<<<<<< HEAD
+                    let trace = graph.gen_trace().expect("Trace generation failed");
+                    (graph, trace)
+                },
+                |(mut graph, trace)| {
+                    let _proof = graph.prove(trace).expect("Proof generation failed");
+                },
+            )
+        });
+
+        // Verification
+        let params = BenchParams {
+            stage: Stage::Verification,
+            size,
+        };
+        group.bench_function(params.to_string(), |b| {
+            b.iter_with_setup(
+                || {
+                    let mut graph =
                         create_unary!(|a: GraphTensor| a.sum_reduce(0), (rows, cols), true);
-=======
                         create_unary!(|a: GraphTensor| a.max_reduce(0), (rows, cols), true);
->>>>>>> d86d81c5
                     let trace = graph.gen_trace().expect("Trace generation failed");
                     let proof = graph.prove(trace).expect("Proof generation failed");
                     (graph, proof)
@@ -488,14 +482,11 @@
     benches,
     benchmark_add,
     benchmark_mul,
-<<<<<<< HEAD
     benchmark_lessthan,
     benchmark_recip,
     benchmark_sum_reduce
-=======
     benchmark_recip,
     benchmark_sum_reduce,
     benchmark_max_reduce
->>>>>>> d86d81c5
 );
 criterion_main!(benches);