# LuminAIR - Unlocking AI Integrity
<<<<<<< HEAD

LuminAIR is a **Machine Learning** framework that guarantees the integrity of graph-based models using **Zero-Knowledge proofs**. 

## Backends
- **Cairo**: ⚠️ Only for PoC, not optimized for medium/large models.
- **Stwo**: WIP 🏗️
=======

LuminAIR is a **Machine Learning** framework that guarantees the integrity of graph-based models with **Zero-Knowledge Circle Stark proofs**.

It enables a prover to cryptographically prove that the AI model's computations have been executed correctly. 
Consequently, a verifier can verify these proofs much faster and with fewer resources than by naively re-running the model.

Designed for parallel processing in trace and proof generation, LuminAIR also makes it easy to add support for new backends.

> **⚠️ Disclaimer:** LuminAIR is currently under development 🏗️.

## Benchmarks

Performance benchmarks for tensor operators [here](https://gizatechxyz.github.io/Luminair/).

## Acknowledgements

A special thanks to the developers and maintainers of the foundational projects that make LuminAIR possible:

- [Luminal](https://github.com/jafioti/luminal): For providing a robust and flexible deep-learning library that serves as the backbone of LuminAIR.
- [Stwo](https://github.com/starkware-libs/stwo): For offering a powerful prover and constraint library.

## License

LuminAIR is released under the [MIT](https://opensource.org/license/mit) License.
>>>>>>> a1f4a8eb
<|MERGE_RESOLUTION|>--- conflicted
+++ resolved
@@ -1,12 +1,4 @@
 # LuminAIR - Unlocking AI Integrity
-<<<<<<< HEAD
-
-LuminAIR is a **Machine Learning** framework that guarantees the integrity of graph-based models using **Zero-Knowledge proofs**. 
-
-## Backends
-- **Cairo**: ⚠️ Only for PoC, not optimized for medium/large models.
-- **Stwo**: WIP 🏗️
-=======
 
 LuminAIR is a **Machine Learning** framework that guarantees the integrity of graph-based models with **Zero-Knowledge Circle Stark proofs**.
 
@@ -30,5 +22,4 @@
 
 ## License
 
-LuminAIR is released under the [MIT](https://opensource.org/license/mit) License.
->>>>>>> a1f4a8eb
+LuminAIR is released under the [MIT](https://opensource.org/license/mit) License.